/*
Copyright 2015 The Kubernetes Authors.

Licensed under the Apache License, Version 2.0 (the "License");
you may not use this file except in compliance with the License.
You may obtain a copy of the License at

    http://www.apache.org/licenses/LICENSE-2.0

Unless required by applicable law or agreed to in writing, software
distributed under the License is distributed on an "AS IS" BASIS,
WITHOUT WARRANTIES OR CONDITIONS OF ANY KIND, either express or implied.
See the License for the specific language governing permissions and
limitations under the License.
*/

package discovery

import (
	"encoding/json"
	"fmt"
	"net/url"
	"sort"
	"strings"

	"github.com/emicklei/go-restful/swagger"

	"k8s.io/kubernetes/pkg/api"
	"k8s.io/kubernetes/pkg/api/errors"
	"k8s.io/kubernetes/pkg/api/unversioned"
	"k8s.io/kubernetes/pkg/api/v1"
	"k8s.io/kubernetes/pkg/client/restclient"
	"k8s.io/kubernetes/pkg/runtime"
	"k8s.io/kubernetes/pkg/runtime/serializer"
	"k8s.io/kubernetes/pkg/version"
)

// DiscoveryInterface holds the methods that discover server-supported API groups,
// versions and resources.
type DiscoveryInterface interface {
	RESTClient() restclient.Interface
	ServerGroupsInterface
	ServerResourcesInterface
	ServerVersionInterface
	SwaggerSchemaInterface
}

// CachedDiscoveryInterface is a DiscoveryInterface with cache invalidation and freshness.
type CachedDiscoveryInterface interface {
	DiscoveryInterface
	// Fresh returns true if no cached data was used that had been retrieved before the instantiation.
	Fresh() bool
	// Invalidate enforces that no cached data is used in the future that is older than the current time.
	Invalidate()
}

// ServerGroupsInterface has methods for obtaining supported groups on the API server
type ServerGroupsInterface interface {
	// ServerGroups returns the supported groups, with information like supported versions and the
	// preferred version.
	ServerGroups() (*unversioned.APIGroupList, error)
}

// ServerResourcesInterface has methods for obtaining supported resources on the API server
type ServerResourcesInterface interface {
	// ServerResourcesForGroupVersion returns the supported resources for a group and version.
	ServerResourcesForGroupVersion(groupVersion string) (*unversioned.APIResourceList, error)
	// ServerResources returns the supported resources for all groups and versions.
	ServerResources() (map[string]*unversioned.APIResourceList, error)
	// ServerPreferredResources returns the supported resources with the version preferred by the
	// server.
	ServerPreferredResources() ([]unversioned.GroupVersionResource, error)
	// ServerPreferredNamespacedResources returns the supported namespaced resources with the
	// version preferred by the server.
	ServerPreferredNamespacedResources() ([]unversioned.GroupVersionResource, error)
}

// ServerVersionInterface has a method for retrieving the server's version.
type ServerVersionInterface interface {
	// ServerVersion retrieves and parses the server's version (git version).
	ServerVersion() (*version.Info, error)
}

// SwaggerSchemaInterface has a method to retrieve the swagger schema.
type SwaggerSchemaInterface interface {
	// SwaggerSchema retrieves and parses the swagger API schema the server supports.
	SwaggerSchema(version unversioned.GroupVersion) (*swagger.ApiDeclaration, error)
}

// DiscoveryClient implements the functions that discover server-supported API groups,
// versions and resources.
type DiscoveryClient struct {
	restClient restclient.Interface

	LegacyPrefix string
}

// Convert unversioned.APIVersions to unversioned.APIGroup. APIVersions is used by legacy v1, so
// group would be "".
func apiVersionsToAPIGroup(apiVersions *unversioned.APIVersions) (apiGroup unversioned.APIGroup) {
	groupVersions := []unversioned.GroupVersionForDiscovery{}
	for _, version := range apiVersions.Versions {
		groupVersion := unversioned.GroupVersionForDiscovery{
			GroupVersion: version,
			Version:      version,
		}
		groupVersions = append(groupVersions, groupVersion)
	}
	apiGroup.Versions = groupVersions
	// There should be only one groupVersion returned at /api
	apiGroup.PreferredVersion = groupVersions[0]
	return
}

// ServerGroups returns the supported groups, with information like supported versions and the
// preferred version.
func (d *DiscoveryClient) ServerGroups() (apiGroupList *unversioned.APIGroupList, err error) {
	// Get the groupVersions exposed at /api
	v := &unversioned.APIVersions{}
	err = d.restClient.Get().AbsPath(d.LegacyPrefix).Do().Into(v)
	apiGroup := unversioned.APIGroup{}
	if err == nil {
		apiGroup = apiVersionsToAPIGroup(v)
	}
	if err != nil && !errors.IsNotFound(err) && !errors.IsForbidden(err) {
		return nil, err
	}

	// Get the groupVersions exposed at /apis
	apiGroupList = &unversioned.APIGroupList{}
	err = d.restClient.Get().AbsPath("/apis").Do().Into(apiGroupList)
	if err != nil && !errors.IsNotFound(err) && !errors.IsForbidden(err) {
		return nil, err
	}
	// to be compatible with a v1.0 server, if it's a 403 or 404, ignore and return whatever we got from /api
	if err != nil && (errors.IsNotFound(err) || errors.IsForbidden(err)) {
		apiGroupList = &unversioned.APIGroupList{}
	}

	// append the group retrieved from /api to the list
	apiGroupList.Groups = append(apiGroupList.Groups, apiGroup)
	return apiGroupList, nil
}

// ServerResourcesForGroupVersion returns the supported resources for a group and version.
func (d *DiscoveryClient) ServerResourcesForGroupVersion(groupVersion string) (resources *unversioned.APIResourceList, err error) {
	url := url.URL{}
	if len(groupVersion) == 0 {
		return nil, fmt.Errorf("groupVersion shouldn't be empty")
	}
	if len(d.LegacyPrefix) > 0 && groupVersion == "v1" {
		url.Path = d.LegacyPrefix + "/" + groupVersion
	} else {
		url.Path = "/apis/" + groupVersion
	}
	resources = &unversioned.APIResourceList{}
	err = d.restClient.Get().AbsPath(url.String()).Do().Into(resources)
	if err != nil {
		// ignore 403 or 404 error to be compatible with an v1.0 server.
		if groupVersion == "v1" && (errors.IsNotFound(err) || errors.IsForbidden(err)) {
			return resources, nil
		}
		return nil, err
	}
	return resources, nil
}

// ServerResources returns the supported resources for all groups and versions.
func (d *DiscoveryClient) ServerResources() (map[string]*unversioned.APIResourceList, error) {
	apiGroups, err := d.ServerGroups()
	if err != nil {
		return nil, err
	}
	groupVersions := unversioned.ExtractGroupVersions(apiGroups)
	result := map[string]*unversioned.APIResourceList{}
	for _, groupVersion := range groupVersions {
		resources, err := d.ServerResourcesForGroupVersion(groupVersion)
		if err != nil {
			return nil, err
		}
		result[groupVersion] = resources
	}
	return result, nil
}

// ErrGroupDiscoveryFailed is returned if one or more API groups fail to load.
type ErrGroupDiscoveryFailed struct {
	// Groups is a list of the groups that failed to load and the error cause
	Groups map[unversioned.GroupVersion]error
}

// Error implements the error interface
func (e *ErrGroupDiscoveryFailed) Error() string {
	var groups []string
	for k, v := range e.Groups {
		groups = append(groups, fmt.Sprintf("%s: %v", k, v))
	}
	sort.Strings(groups)
	return fmt.Sprintf("unable to retrieve the complete list of server APIs: %s", strings.Join(groups, ", "))
}

// IsGroupDiscoveryFailedError returns true if the provided error indicates the server was unable to discover
// a complete list of APIs for the client to use.
func IsGroupDiscoveryFailedError(err error) bool {
	_, ok := err.(*ErrGroupDiscoveryFailed)
	return err != nil && ok
}

// serverPreferredResources returns the supported resources with the version preferred by the
// server. If namespaced is true, only namespaced resources will be returned.
func (d *DiscoveryClient) serverPreferredResources(namespaced bool) ([]unversioned.GroupVersionResource, error) {
<<<<<<< HEAD
	results := []unversioned.GroupVersionResource{}
	resources := map[unversioned.GroupResource]string{}
	serverGroupList, err := d.ServerGroups()
	if err != nil {
		return results, err
	}

	var failedGroups map[unversioned.GroupVersion]error
	for _, apiGroup := range serverGroupList.Groups {
		versions := apiGroup.Versions
		for _, version := range versions {
			groupVersion := unversioned.GroupVersion{Group: apiGroup.Name, Version: version.Version}
			apiResourceList, err := d.ServerResourcesForGroupVersion(version.GroupVersion)
			if err != nil {
				if failedGroups == nil {
					failedGroups = make(map[unversioned.GroupVersion]error)
				}
				failedGroups[groupVersion] = err
				continue
			}
			for _, apiResource := range apiResourceList.APIResources {
				// ignore the root scoped resources if "namespaced" is true.
				if namespaced && !apiResource.Namespaced {
					continue
				}
				if strings.Contains(apiResource.Name, "/") {
					continue
				}
				gvr := groupVersion.WithResource(apiResource.Name)
				if _, ok := resources[gvr.GroupResource()]; ok {
					if gvr.Version != apiGroup.PreferredVersion.Version {
						continue
					}
					// remove previous entry, because it will be replaced with a preferred one
					for i := range results {
						if results[i].GroupResource() == gvr.GroupResource() {
							results = append(results[:i], results[i+1:]...)
						}
					}
				}
				resources[gvr.GroupResource()] = gvr.Version
				results = append(results, gvr)
			}
=======
	// retry in case the groups supported by the server change after ServerGroup() returns.
	const maxRetries = 2
	var failedGroups map[unversioned.GroupVersion]error
	var results []unversioned.GroupVersionResource
	var resources map[unversioned.GroupResource]string
RetrieveGroups:
	for i := 0; i < maxRetries; i++ {
		results = []unversioned.GroupVersionResource{}
		resources = map[unversioned.GroupResource]string{}
		failedGroups = make(map[unversioned.GroupVersion]error)
		serverGroupList, err := d.ServerGroups()
		if err != nil {
			return results, err
		}

		for _, apiGroup := range serverGroupList.Groups {
			versions := apiGroup.Versions
			for _, version := range versions {
				groupVersion := unversioned.GroupVersion{Group: apiGroup.Name, Version: version.Version}
				apiResourceList, err := d.ServerResourcesForGroupVersion(version.GroupVersion)
				if err != nil {
					if i < maxRetries-1 {
						continue RetrieveGroups
					}
					failedGroups[groupVersion] = err
					continue
				}
				for _, apiResource := range apiResourceList.APIResources {
					// ignore the root scoped resources if "namespaced" is true.
					if namespaced && !apiResource.Namespaced {
						continue
					}
					if strings.Contains(apiResource.Name, "/") {
						continue
					}
					gvr := groupVersion.WithResource(apiResource.Name)
					if _, ok := resources[gvr.GroupResource()]; ok {
						if gvr.Version != apiGroup.PreferredVersion.Version {
							continue
						}
						// remove previous entry, because it will be replaced with a preferred one
						for i := range results {
							if results[i].GroupResource() == gvr.GroupResource() {
								results = append(results[:i], results[i+1:]...)
							}
						}
					}
					resources[gvr.GroupResource()] = gvr.Version
					results = append(results, gvr)
				}
			}
		}
		if len(failedGroups) == 0 {
			return results, nil
>>>>>>> 2c217339
		}
	}
	return results, &ErrGroupDiscoveryFailed{Groups: failedGroups}
}

// ServerPreferredResources returns the supported resources with the version preferred by the
// server.
func (d *DiscoveryClient) ServerPreferredResources() ([]unversioned.GroupVersionResource, error) {
	return d.serverPreferredResources(false)
}

// ServerPreferredNamespacedResources returns the supported namespaced resources with the
// version preferred by the server.
func (d *DiscoveryClient) ServerPreferredNamespacedResources() ([]unversioned.GroupVersionResource, error) {
	return d.serverPreferredResources(true)
}

// ServerVersion retrieves and parses the server's version (git version).
func (d *DiscoveryClient) ServerVersion() (*version.Info, error) {
	body, err := d.restClient.Get().AbsPath("/version").Do().Raw()
	if err != nil {
		return nil, err
	}
	var info version.Info
	err = json.Unmarshal(body, &info)
	if err != nil {
		return nil, fmt.Errorf("got '%s': %v", string(body), err)
	}
	return &info, nil
}

// SwaggerSchema retrieves and parses the swagger API schema the server supports.
func (d *DiscoveryClient) SwaggerSchema(version unversioned.GroupVersion) (*swagger.ApiDeclaration, error) {
	if version.Empty() {
		return nil, fmt.Errorf("groupVersion cannot be empty")
	}

	groupList, err := d.ServerGroups()
	if err != nil {
		return nil, err
	}
	groupVersions := unversioned.ExtractGroupVersions(groupList)
	// This check also takes care the case that kubectl is newer than the running endpoint
	if stringDoesntExistIn(version.String(), groupVersions) {
		return nil, fmt.Errorf("API version: %v is not supported by the server. Use one of: %v", version, groupVersions)
	}
	var path string
	if len(d.LegacyPrefix) > 0 && version == v1.SchemeGroupVersion {
		path = "/swaggerapi" + d.LegacyPrefix + "/" + version.Version
	} else {
		path = "/swaggerapi/apis/" + version.Group + "/" + version.Version
	}

	body, err := d.restClient.Get().AbsPath(path).Do().Raw()
	if err != nil {
		return nil, err
	}
	var schema swagger.ApiDeclaration
	err = json.Unmarshal(body, &schema)
	if err != nil {
		return nil, fmt.Errorf("got '%s': %v", string(body), err)
	}
	return &schema, nil
}

func setDiscoveryDefaults(config *restclient.Config) error {
	config.APIPath = ""
	config.GroupVersion = nil
	codec := runtime.NoopEncoder{Decoder: api.Codecs.UniversalDecoder()}
	config.NegotiatedSerializer = serializer.NegotiatedSerializerWrapper(runtime.SerializerInfo{Serializer: codec})
	if len(config.UserAgent) == 0 {
		config.UserAgent = restclient.DefaultKubernetesUserAgent()
	}
	return nil
}

// NewDiscoveryClientForConfig creates a new DiscoveryClient for the given config. This client
// can be used to discover supported resources in the API server.
func NewDiscoveryClientForConfig(c *restclient.Config) (*DiscoveryClient, error) {
	config := *c
	if err := setDiscoveryDefaults(&config); err != nil {
		return nil, err
	}
	client, err := restclient.UnversionedRESTClientFor(&config)
	return &DiscoveryClient{restClient: client, LegacyPrefix: "/api"}, err
}

// NewDiscoveryClientForConfig creates a new DiscoveryClient for the given config. If
// there is an error, it panics.
func NewDiscoveryClientForConfigOrDie(c *restclient.Config) *DiscoveryClient {
	client, err := NewDiscoveryClientForConfig(c)
	if err != nil {
		panic(err)
	}
	return client

}

// New creates a new DiscoveryClient for the given RESTClient.
func NewDiscoveryClient(c restclient.Interface) *DiscoveryClient {
	return &DiscoveryClient{restClient: c, LegacyPrefix: "/api"}
}

func stringDoesntExistIn(str string, slice []string) bool {
	for _, s := range slice {
		if s == str {
			return false
		}
	}
	return true
}

// RESTClient returns a RESTClient that is used to communicate
// with API server by this client implementation.
func (c *DiscoveryClient) RESTClient() restclient.Interface {
	if c == nil {
		return nil
	}
	return c.restClient
}<|MERGE_RESOLUTION|>--- conflicted
+++ resolved
@@ -209,51 +209,6 @@
 // serverPreferredResources returns the supported resources with the version preferred by the
 // server. If namespaced is true, only namespaced resources will be returned.
 func (d *DiscoveryClient) serverPreferredResources(namespaced bool) ([]unversioned.GroupVersionResource, error) {
-<<<<<<< HEAD
-	results := []unversioned.GroupVersionResource{}
-	resources := map[unversioned.GroupResource]string{}
-	serverGroupList, err := d.ServerGroups()
-	if err != nil {
-		return results, err
-	}
-
-	var failedGroups map[unversioned.GroupVersion]error
-	for _, apiGroup := range serverGroupList.Groups {
-		versions := apiGroup.Versions
-		for _, version := range versions {
-			groupVersion := unversioned.GroupVersion{Group: apiGroup.Name, Version: version.Version}
-			apiResourceList, err := d.ServerResourcesForGroupVersion(version.GroupVersion)
-			if err != nil {
-				if failedGroups == nil {
-					failedGroups = make(map[unversioned.GroupVersion]error)
-				}
-				failedGroups[groupVersion] = err
-				continue
-			}
-			for _, apiResource := range apiResourceList.APIResources {
-				// ignore the root scoped resources if "namespaced" is true.
-				if namespaced && !apiResource.Namespaced {
-					continue
-				}
-				if strings.Contains(apiResource.Name, "/") {
-					continue
-				}
-				gvr := groupVersion.WithResource(apiResource.Name)
-				if _, ok := resources[gvr.GroupResource()]; ok {
-					if gvr.Version != apiGroup.PreferredVersion.Version {
-						continue
-					}
-					// remove previous entry, because it will be replaced with a preferred one
-					for i := range results {
-						if results[i].GroupResource() == gvr.GroupResource() {
-							results = append(results[:i], results[i+1:]...)
-						}
-					}
-				}
-				resources[gvr.GroupResource()] = gvr.Version
-				results = append(results, gvr)
-			}
-=======
 	// retry in case the groups supported by the server change after ServerGroup() returns.
 	const maxRetries = 2
 	var failedGroups map[unversioned.GroupVersion]error
@@ -308,7 +263,6 @@
 		}
 		if len(failedGroups) == 0 {
 			return results, nil
->>>>>>> 2c217339
 		}
 	}
 	return results, &ErrGroupDiscoveryFailed{Groups: failedGroups}
