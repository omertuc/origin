/*
Copyright 2014 The Kubernetes Authors All rights reserved.

Licensed under the Apache License, Version 2.0 (the "License");
you may not use this file except in compliance with the License.
You may obtain a copy of the License at

    http://www.apache.org/licenses/LICENSE-2.0

Unless required by applicable law or agreed to in writing, software
distributed under the License is distributed on an "AS IS" BASIS,
WITHOUT WARRANTIES OR CONDITIONS OF ANY KIND, either express or implied.
See the License for the specific language governing permissions and
limitations under the License.
*/

package factory

import (
	"net/http"
	"net/http/httptest"
	"reflect"
	"testing"
	"time"

	"k8s.io/kubernetes/pkg/api"
	"k8s.io/kubernetes/pkg/api/testapi"
	apitesting "k8s.io/kubernetes/pkg/api/testing"
	"k8s.io/kubernetes/pkg/client/cache"
	"k8s.io/kubernetes/pkg/client/restclient"
	client "k8s.io/kubernetes/pkg/client/unversioned"
	"k8s.io/kubernetes/pkg/runtime"
	"k8s.io/kubernetes/pkg/types"
	utiltesting "k8s.io/kubernetes/pkg/util/testing"
	"k8s.io/kubernetes/plugin/pkg/scheduler/algorithm"
	schedulerapi "k8s.io/kubernetes/plugin/pkg/scheduler/api"
	latestschedulerapi "k8s.io/kubernetes/plugin/pkg/scheduler/api/latest"
	"k8s.io/kubernetes/plugin/pkg/scheduler/schedulercache"
)

func TestCreate(t *testing.T) {
	handler := utiltesting.FakeHandler{
		StatusCode:   500,
		ResponseBody: "",
		T:            t,
	}
	server := httptest.NewServer(&handler)
	defer server.Close()
	client := client.NewOrDie(&restclient.Config{Host: server.URL, ContentConfig: restclient.ContentConfig{GroupVersion: testapi.Default.GroupVersion()}})
	factory := NewConfigFactory(client, api.DefaultSchedulerName, api.DefaultHardPodAffinitySymmetricWeight, api.DefaultFailureDomains)
	factory.Create()
}

// Test configures a scheduler from a policies defined in a file
// It combines some configurable predicate/priorities with some pre-defined ones
func TestCreateFromConfig(t *testing.T) {
	var configData []byte
	var policy schedulerapi.Policy

	handler := utiltesting.FakeHandler{
		StatusCode:   500,
		ResponseBody: "",
		T:            t,
	}
	server := httptest.NewServer(&handler)
	defer server.Close()
	client := client.NewOrDie(&restclient.Config{Host: server.URL, ContentConfig: restclient.ContentConfig{GroupVersion: testapi.Default.GroupVersion()}})
	factory := NewConfigFactory(client, api.DefaultSchedulerName, api.DefaultHardPodAffinitySymmetricWeight, api.DefaultFailureDomains)

	// Pre-register some predicate and priority functions
	RegisterFitPredicate("PredicateOne", PredicateOne)
	RegisterFitPredicate("PredicateTwo", PredicateTwo)
	RegisterPriorityFunction("PriorityOne", PriorityOne, 1)
	RegisterPriorityFunction("PriorityTwo", PriorityTwo, 1)

	configData = []byte(`{
		"kind" : "Policy",
		"apiVersion" : "v1",
		"predicates" : [
			{"name" : "TestZoneAffinity", "argument" : {"serviceAffinity" : {"labels" : ["zone"]}}},
			{"name" : "TestRequireZone", "argument" : {"labelsPresence" : {"labels" : ["zone"], "presence" : true}}},
			{"name" : "PredicateOne"},
			{"name" : "PredicateTwo"}
		],
		"priorities" : [
			{"name" : "RackSpread", "weight" : 3, "argument" : {"serviceAntiAffinity" : {"label" : "rack"}}},
			{"name" : "PriorityOne", "weight" : 2},
			{"name" : "PriorityTwo", "weight" : 1}		]
	}`)
	if err := runtime.DecodeInto(latestschedulerapi.Codec, configData, &policy); err != nil {
		t.Errorf("Invalid configuration: %v", err)
	}

	factory.CreateFromConfig(policy)
}

func TestCreateFromEmptyConfig(t *testing.T) {
	var configData []byte
	var policy schedulerapi.Policy

	handler := utiltesting.FakeHandler{
		StatusCode:   500,
		ResponseBody: "",
		T:            t,
	}
	server := httptest.NewServer(&handler)
	defer server.Close()
	client := client.NewOrDie(&restclient.Config{Host: server.URL, ContentConfig: restclient.ContentConfig{GroupVersion: testapi.Default.GroupVersion()}})
	factory := NewConfigFactory(client, api.DefaultSchedulerName, api.DefaultHardPodAffinitySymmetricWeight, api.DefaultFailureDomains)

	configData = []byte(`{}`)
	if err := runtime.DecodeInto(latestschedulerapi.Codec, configData, &policy); err != nil {
		t.Errorf("Invalid configuration: %v", err)
	}

	factory.CreateFromConfig(policy)
}

func PredicateOne(pod *api.Pod, nodeInfo *schedulercache.NodeInfo) (bool, error) {
	return true, nil
}

func PredicateTwo(pod *api.Pod, nodeInfo *schedulercache.NodeInfo) (bool, error) {
	return true, nil
}

func PriorityOne(pod *api.Pod, nodeNameToInfo map[string]*schedulercache.NodeInfo, nodeLister algorithm.NodeLister) (schedulerapi.HostPriorityList, error) {
	return []schedulerapi.HostPriority{}, nil
}

func PriorityTwo(pod *api.Pod, nodeNameToInfo map[string]*schedulercache.NodeInfo, nodeLister algorithm.NodeLister) (schedulerapi.HostPriorityList, error) {
	return []schedulerapi.HostPriority{}, nil
}

func TestDefaultErrorFunc(t *testing.T) {
	testPod := &api.Pod{
		ObjectMeta: api.ObjectMeta{Name: "foo", Namespace: "bar"},
		Spec:       apitesting.DeepEqualSafePodSpec(),
	}
	handler := utiltesting.FakeHandler{
		StatusCode:   200,
		ResponseBody: runtime.EncodeOrDie(testapi.Default.Codec(), testPod),
		T:            t,
	}
	mux := http.NewServeMux()

	// FakeHandler musn't be sent requests other than the one you want to test.
	mux.Handle(testapi.Default.ResourcePath("pods", "bar", "foo"), &handler)
	server := httptest.NewServer(mux)
	defer server.Close()
	factory := NewConfigFactory(client.NewOrDie(&restclient.Config{Host: server.URL, ContentConfig: restclient.ContentConfig{GroupVersion: testapi.Default.GroupVersion()}}), api.DefaultSchedulerName, api.DefaultHardPodAffinitySymmetricWeight, api.DefaultFailureDomains)
	queue := cache.NewFIFO(cache.MetaNamespaceKeyFunc)
	podBackoff := podBackoff{
		perPodBackoff:   map[types.NamespacedName]*backoffEntry{},
		clock:           &fakeClock{},
		defaultDuration: 1 * time.Millisecond,
		maxDuration:     1 * time.Second,
	}
	errFunc := factory.makeDefaultErrorFunc(&podBackoff, queue)

	errFunc(testPod, nil)
	for {
		// This is a terrible way to do this but I plan on replacing this
		// whole error handling system in the future. The test will time
		// out if something doesn't work.
		time.Sleep(10 * time.Millisecond)
		got, exists, _ := queue.Get(testPod)
		if !exists {
			continue
		}
		handler.ValidateRequest(t, testapi.Default.ResourcePath("pods", "bar", "foo"), "GET", nil)
		if e, a := testPod, got; !reflect.DeepEqual(e, a) {
			t.Errorf("Expected %v, got %v", e, a)
		}
		break
	}
}

func TestNodeEnumerator(t *testing.T) {
	testList := &api.NodeList{
		Items: []api.Node{
			{ObjectMeta: api.ObjectMeta{Name: "foo"}},
			{ObjectMeta: api.ObjectMeta{Name: "bar"}},
			{ObjectMeta: api.ObjectMeta{Name: "baz"}},
		},
	}
	me := nodeEnumerator{testList}

	if e, a := 3, me.Len(); e != a {
		t.Fatalf("expected %v, got %v", e, a)
	}
	for i := range testList.Items {
		gotObj := me.Get(i)
		if e, a := testList.Items[i].Name, gotObj.(*api.Node).Name; e != a {
			t.Errorf("Expected %v, got %v", e, a)
		}
		if e, a := &testList.Items[i], gotObj; !reflect.DeepEqual(e, a) {
			t.Errorf("Expected %#v, got %v#", e, a)
		}
	}
}

type fakeClock struct {
	t time.Time
}

func (f *fakeClock) Now() time.Time {
	return f.t
}

func TestBind(t *testing.T) {
	table := []struct {
		binding *api.Binding
	}{
		{binding: &api.Binding{
			ObjectMeta: api.ObjectMeta{
				Namespace: api.NamespaceDefault,
				Name:      "foo",
			},
			Target: api.ObjectReference{
				Name: "foohost.kubernetes.mydomain.com",
			},
		}},
	}

	for _, item := range table {
		handler := utiltesting.FakeHandler{
			StatusCode:   200,
			ResponseBody: "",
			T:            t,
		}
		server := httptest.NewServer(&handler)
		defer server.Close()
		client := client.NewOrDie(&restclient.Config{Host: server.URL, ContentConfig: restclient.ContentConfig{GroupVersion: testapi.Default.GroupVersion()}})
		b := binder{client}

		if err := b.Bind(item.binding); err != nil {
			t.Errorf("Unexpected error: %v", err)
			continue
		}
		expectedBody := runtime.EncodeOrDie(testapi.Default.Codec(), item.binding)
		handler.ValidateRequest(t, testapi.Default.ResourcePath("bindings", api.NamespaceDefault, ""), "POST", &expectedBody)
	}
}

func TestBackoff(t *testing.T) {
	clock := fakeClock{}
	backoff := podBackoff{
		perPodBackoff:   map[types.NamespacedName]*backoffEntry{},
		clock:           &clock,
		defaultDuration: 1 * time.Second,
		maxDuration:     60 * time.Second,
	}

	tests := []struct {
		podID            types.NamespacedName
		expectedDuration time.Duration
		advanceClock     time.Duration
	}{
		{
			podID:            types.NamespacedName{Namespace: "default", Name: "foo"},
			expectedDuration: 1 * time.Second,
		},
		{
			podID:            types.NamespacedName{Namespace: "default", Name: "foo"},
			expectedDuration: 2 * time.Second,
		},
		{
			podID:            types.NamespacedName{Namespace: "default", Name: "foo"},
			expectedDuration: 4 * time.Second,
		},
		{
			podID:            types.NamespacedName{Namespace: "default", Name: "bar"},
			expectedDuration: 1 * time.Second,
			advanceClock:     120 * time.Second,
		},
		// 'foo' should have been gc'd here.
		{
			podID:            types.NamespacedName{Namespace: "default", Name: "foo"},
			expectedDuration: 1 * time.Second,
		},
	}

	for _, test := range tests {
		duration := backoff.getEntry(test.podID).getBackoff(backoff.maxDuration)
		if duration != test.expectedDuration {
			t.Errorf("expected: %s, got %s for %s", test.expectedDuration.String(), duration.String(), test.podID)
		}
		clock.t = clock.t.Add(test.advanceClock)
		backoff.gc()
	}
	fooID := types.NamespacedName{Namespace: "default", Name: "foo"}
	backoff.perPodBackoff[fooID].backoff = 60 * time.Second
	duration := backoff.getEntry(fooID).getBackoff(backoff.maxDuration)
	if duration != 60*time.Second {
		t.Errorf("expected: 60, got %s", duration.String())
	}
	// Verify that we split on namespaces correctly, same name, different namespace
	fooID.Namespace = "other"
	duration = backoff.getEntry(fooID).getBackoff(backoff.maxDuration)
	if duration != 1*time.Second {
		t.Errorf("expected: 1, got %s", duration.String())
	}
}

// TestResponsibleForPod tests if a pod with an annotation that should cause it to
// be picked up by the default scheduler, is in fact picked by the default scheduler
// Two schedulers are made in the test: one is default scheduler and other scheduler
// is of name "foo-scheduler". A pod must be picked up by at most one of the two
// schedulers.
func TestResponsibleForPod(t *testing.T) {
	handler := utiltesting.FakeHandler{
		StatusCode:   500,
		ResponseBody: "",
		T:            t,
	}
	server := httptest.NewServer(&handler)
	defer server.Close()
	client := client.NewOrDie(&restclient.Config{Host: server.URL, ContentConfig: restclient.ContentConfig{GroupVersion: testapi.Default.GroupVersion()}})
	// factory of "default-scheduler"
	factoryDefaultScheduler := NewConfigFactory(client, api.DefaultSchedulerName, api.DefaultHardPodAffinitySymmetricWeight, api.DefaultFailureDomains)
	// factory of "foo-scheduler"
	factoryFooScheduler := NewConfigFactory(client, "foo-scheduler", api.DefaultHardPodAffinitySymmetricWeight, api.DefaultFailureDomains)
	// scheduler annotaions to be tested
	schedulerAnnotationFitsDefault := map[string]string{"scheduler.alpha.kubernetes.io/name": "default-scheduler"}
	schedulerAnnotationFitsFoo := map[string]string{"scheduler.alpha.kubernetes.io/name": "foo-scheduler"}
	schedulerAnnotationFitsNone := map[string]string{"scheduler.alpha.kubernetes.io/name": "bar-scheduler"}
	tests := []struct {
		pod             *api.Pod
		pickedByDefault bool
		pickedByFoo     bool
	}{
		{
			// pod with no annotation "scheduler.alpha.kubernetes.io/name=<scheduler-name>" should be
			// picked by the default scheduler, NOT by the one of name "foo-scheduler"
			pod:             &api.Pod{ObjectMeta: api.ObjectMeta{Name: "foo", Namespace: "bar"}},
			pickedByDefault: true,
			pickedByFoo:     false,
		},
		{
			// pod with annotation "scheduler.alpha.kubernetes.io/name=default-scheduler" should be picked
			// by the scheduler of name "default-scheduler", NOT by the one of name "foo-scheduler"
			pod:             &api.Pod{ObjectMeta: api.ObjectMeta{Name: "foo", Namespace: "bar", Annotations: schedulerAnnotationFitsDefault}},
			pickedByDefault: true,
			pickedByFoo:     false,
		},
		{
			// pod with annotataion "scheduler.alpha.kubernetes.io/name=foo-scheduler" should be NOT
			// be picked by the scheduler of name "default-scheduler", but by the one of name "foo-scheduler"
			pod:             &api.Pod{ObjectMeta: api.ObjectMeta{Name: "foo", Namespace: "bar", Annotations: schedulerAnnotationFitsFoo}},
			pickedByDefault: false,
			pickedByFoo:     true,
		},
		{
			// pod with annotataion "scheduler.alpha.kubernetes.io/name=foo-scheduler" should be NOT
			// be picked by niether the scheduler of name "default-scheduler" nor the one of name "foo-scheduler"
			pod:             &api.Pod{ObjectMeta: api.ObjectMeta{Name: "foo", Namespace: "bar", Annotations: schedulerAnnotationFitsNone}},
			pickedByDefault: false,
			pickedByFoo:     false,
		},
	}

	for _, test := range tests {
		podOfDefault := factoryDefaultScheduler.responsibleForPod(test.pod)
		podOfFoo := factoryFooScheduler.responsibleForPod(test.pod)
		results := []bool{podOfDefault, podOfFoo}
		expected := []bool{test.pickedByDefault, test.pickedByFoo}
		if !reflect.DeepEqual(results, expected) {
			t.Errorf("expected: {%v, %v}, got {%v, %v}", test.pickedByDefault, test.pickedByFoo, podOfDefault, podOfFoo)
		}
	}
}

<<<<<<< HEAD
func TestNodeConditionPredicate(t *testing.T) {
	nodeFunc := getNodeConditionPredicate()
	nodeList := &api.NodeList{
		Items: []api.Node{
			// node1 considered
			{ObjectMeta: api.ObjectMeta{Name: "node1"}, Status: api.NodeStatus{Conditions: []api.NodeCondition{{Type: api.NodeReady, Status: api.ConditionTrue}}}},
			// node2 ignored - node not Ready
			{ObjectMeta: api.ObjectMeta{Name: "node2"}, Status: api.NodeStatus{Conditions: []api.NodeCondition{{Type: api.NodeReady, Status: api.ConditionFalse}}}},
			// node3 ignored - node out of disk
			{ObjectMeta: api.ObjectMeta{Name: "node3"}, Status: api.NodeStatus{Conditions: []api.NodeCondition{{Type: api.NodeOutOfDisk, Status: api.ConditionTrue}}}},
			// node4 considered
			{ObjectMeta: api.ObjectMeta{Name: "node4"}, Status: api.NodeStatus{Conditions: []api.NodeCondition{{Type: api.NodeOutOfDisk, Status: api.ConditionFalse}}}},

			// node5 ignored - node out of disk
			{ObjectMeta: api.ObjectMeta{Name: "node5"}, Status: api.NodeStatus{Conditions: []api.NodeCondition{{Type: api.NodeReady, Status: api.ConditionTrue}, {Type: api.NodeOutOfDisk, Status: api.ConditionTrue}}}},
			// node6 considered
			{ObjectMeta: api.ObjectMeta{Name: "node6"}, Status: api.NodeStatus{Conditions: []api.NodeCondition{{Type: api.NodeReady, Status: api.ConditionTrue}, {Type: api.NodeOutOfDisk, Status: api.ConditionFalse}}}},
			// node7 ignored - node out of disk, node not Ready
			{ObjectMeta: api.ObjectMeta{Name: "node7"}, Status: api.NodeStatus{Conditions: []api.NodeCondition{{Type: api.NodeReady, Status: api.ConditionFalse}, {Type: api.NodeOutOfDisk, Status: api.ConditionTrue}}}},
			// node8 ignored - node not Ready
			{ObjectMeta: api.ObjectMeta{Name: "node8"}, Status: api.NodeStatus{Conditions: []api.NodeCondition{{Type: api.NodeReady, Status: api.ConditionFalse}, {Type: api.NodeOutOfDisk, Status: api.ConditionFalse}}}},

			// node9 ignored - node unschedulable
			{ObjectMeta: api.ObjectMeta{Name: "node9"}, Spec: api.NodeSpec{Unschedulable: true}},
			// node10 considered
			{ObjectMeta: api.ObjectMeta{Name: "node10"}, Spec: api.NodeSpec{Unschedulable: false}},
			// node11 considered
			{ObjectMeta: api.ObjectMeta{Name: "node11"}},
		},
	}

	nodeNames := []string{}
	for _, node := range nodeList.Items {
		if nodeFunc(node) {
			nodeNames = append(nodeNames, node.Name)
		}
	}
	expectedNodes := []string{"node1", "node4", "node6", "node10", "node11"}
	if !reflect.DeepEqual(expectedNodes, nodeNames) {
		t.Errorf("expected: %v, got %v", expectedNodes, nodeNames)
	}
=======
func TestInvalidHardPodAffinitySymmetricWeight(t *testing.T) {
	handler := utiltesting.FakeHandler{
		StatusCode:   500,
		ResponseBody: "",
		T:            t,
	}
	server := httptest.NewServer(&handler)
	// TODO: Uncomment when fix #19254
	// defer server.Close()
	client := client.NewOrDie(&restclient.Config{Host: server.URL, ContentConfig: restclient.ContentConfig{GroupVersion: testapi.Default.GroupVersion()}})
	// factory of "default-scheduler"
	factory := NewConfigFactory(client, api.DefaultSchedulerName, -1, api.DefaultFailureDomains)
	_, err := factory.Create()
	if err == nil {
		t.Errorf("expected err: invalid hardPodAffinitySymmetricWeight, got nothing")
	}
}

func TestInvalidFactoryArgs(t *testing.T) {
	handler := utiltesting.FakeHandler{
		StatusCode:   500,
		ResponseBody: "",
		T:            t,
	}
	server := httptest.NewServer(&handler)
	defer server.Close()
	client := client.NewOrDie(&restclient.Config{Host: server.URL, ContentConfig: restclient.ContentConfig{GroupVersion: testapi.Default.GroupVersion()}})

	testCases := []struct {
		hardPodAffinitySymmetricWeight int
		failureDomains                 string
		expectErr                      string
	}{
		{
			hardPodAffinitySymmetricWeight: -1,
			failureDomains:                 api.DefaultFailureDomains,
			expectErr:                      "invalid hardPodAffinitySymmetricWeight: -1, must be in the range 0-100",
		},
		{
			hardPodAffinitySymmetricWeight: 101,
			failureDomains:                 api.DefaultFailureDomains,
			expectErr:                      "invalid hardPodAffinitySymmetricWeight: 101, must be in the range 0-100",
		},
		{
			hardPodAffinitySymmetricWeight: 0,
			failureDomains:                 "INVALID_FAILURE_DOMAINS",
			expectErr:                      "invalid failure domain: INVALID_FAILURE_DOMAINS",
		},
	}

	for _, test := range testCases {
		factory := NewConfigFactory(client, api.DefaultSchedulerName, test.hardPodAffinitySymmetricWeight, test.failureDomains)
		_, err := factory.Create()
		if err == nil {
			t.Errorf("expected err: %s, got nothing", test.expectErr)
		}
	}

>>>>>>> 1b04cb23
}<|MERGE_RESOLUTION|>--- conflicted
+++ resolved
@@ -371,49 +371,6 @@
 	}
 }
 
-<<<<<<< HEAD
-func TestNodeConditionPredicate(t *testing.T) {
-	nodeFunc := getNodeConditionPredicate()
-	nodeList := &api.NodeList{
-		Items: []api.Node{
-			// node1 considered
-			{ObjectMeta: api.ObjectMeta{Name: "node1"}, Status: api.NodeStatus{Conditions: []api.NodeCondition{{Type: api.NodeReady, Status: api.ConditionTrue}}}},
-			// node2 ignored - node not Ready
-			{ObjectMeta: api.ObjectMeta{Name: "node2"}, Status: api.NodeStatus{Conditions: []api.NodeCondition{{Type: api.NodeReady, Status: api.ConditionFalse}}}},
-			// node3 ignored - node out of disk
-			{ObjectMeta: api.ObjectMeta{Name: "node3"}, Status: api.NodeStatus{Conditions: []api.NodeCondition{{Type: api.NodeOutOfDisk, Status: api.ConditionTrue}}}},
-			// node4 considered
-			{ObjectMeta: api.ObjectMeta{Name: "node4"}, Status: api.NodeStatus{Conditions: []api.NodeCondition{{Type: api.NodeOutOfDisk, Status: api.ConditionFalse}}}},
-
-			// node5 ignored - node out of disk
-			{ObjectMeta: api.ObjectMeta{Name: "node5"}, Status: api.NodeStatus{Conditions: []api.NodeCondition{{Type: api.NodeReady, Status: api.ConditionTrue}, {Type: api.NodeOutOfDisk, Status: api.ConditionTrue}}}},
-			// node6 considered
-			{ObjectMeta: api.ObjectMeta{Name: "node6"}, Status: api.NodeStatus{Conditions: []api.NodeCondition{{Type: api.NodeReady, Status: api.ConditionTrue}, {Type: api.NodeOutOfDisk, Status: api.ConditionFalse}}}},
-			// node7 ignored - node out of disk, node not Ready
-			{ObjectMeta: api.ObjectMeta{Name: "node7"}, Status: api.NodeStatus{Conditions: []api.NodeCondition{{Type: api.NodeReady, Status: api.ConditionFalse}, {Type: api.NodeOutOfDisk, Status: api.ConditionTrue}}}},
-			// node8 ignored - node not Ready
-			{ObjectMeta: api.ObjectMeta{Name: "node8"}, Status: api.NodeStatus{Conditions: []api.NodeCondition{{Type: api.NodeReady, Status: api.ConditionFalse}, {Type: api.NodeOutOfDisk, Status: api.ConditionFalse}}}},
-
-			// node9 ignored - node unschedulable
-			{ObjectMeta: api.ObjectMeta{Name: "node9"}, Spec: api.NodeSpec{Unschedulable: true}},
-			// node10 considered
-			{ObjectMeta: api.ObjectMeta{Name: "node10"}, Spec: api.NodeSpec{Unschedulable: false}},
-			// node11 considered
-			{ObjectMeta: api.ObjectMeta{Name: "node11"}},
-		},
-	}
-
-	nodeNames := []string{}
-	for _, node := range nodeList.Items {
-		if nodeFunc(node) {
-			nodeNames = append(nodeNames, node.Name)
-		}
-	}
-	expectedNodes := []string{"node1", "node4", "node6", "node10", "node11"}
-	if !reflect.DeepEqual(expectedNodes, nodeNames) {
-		t.Errorf("expected: %v, got %v", expectedNodes, nodeNames)
-	}
-=======
 func TestInvalidHardPodAffinitySymmetricWeight(t *testing.T) {
 	handler := utiltesting.FakeHandler{
 		StatusCode:   500,
@@ -472,5 +429,4 @@
 		}
 	}
 
->>>>>>> 1b04cb23
 }